--- conflicted
+++ resolved
@@ -26,9 +26,7 @@
   | integer as lxm    { LITINT (int_of_string lxm) }
   | "true"            { LITBOOL true }
   | "false"           { LITBOOL false }
-<<<<<<< HEAD
   | "{#"              { comment_begin := L.lexeme_start_p lexbuf; read_comment 0 lexbuf }
-=======
   | "+"               { PLUS }
   | "-"               { MINUS }
   | "*"               { TIMES }
@@ -46,7 +44,6 @@
   | ":="              { ASSIGN }
   | "while"           { WHILE }
   | "do"              { DO }
->>>>>>> dedaef17
   | eof               { EOF }
   | _                 { illegal_character (Location.curr_loc lexbuf) (L.lexeme_char lexbuf 0) }
 
