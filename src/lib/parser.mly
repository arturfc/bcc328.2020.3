// parser.mly

%{
  open Absyn
%}

%token                 EOF
%token <bool>          LITBOOL
%token <string>        LITSTRING
%token <int>           LITINT
%token <float>         LITREAL
%token <Symbol.symbol> ID
%token                 PLUS
%token                 MINUS
%token                 TIMES
%token                 DIV
%token                 MOD
%token                 POW
%token                 EQ
%token                 NE
%token                 GT
%token                 GE
%token                 LT
%token                 LE
%token                 AND
%token                 OR
%token                 ASSIGN
%token                 LPAREN
%token                 RPAREN
%token                 COMMA
%token                 SEMI
%token                 COLON
%token                 BREAK
%token                 DO
%token                 ELSE
%token                 END
%token                 IF
%token                 IN
%token                 LET
%token                 THEN
%token                 VAR
%token                 WHILE
%token                 UMINUS

%right                 OR
%right                 AND
%left                  EQ NE GT GE LT LE
%left                  PLUS MINUS
%left                  TIMES DIV MOD
%right                 POW
%nonassoc              UMINUS

%start <Absyn.lexp> program

%%

program:
| e=exp EOF                               {e}

exp:
<<<<<<< HEAD
| x=LITBOOL                               {$loc, BoolExp x}
| x=LITINT                                {$loc, IntExp x}
| x=LITSTRING                             {$loc, StringExp x}
| x=LITREAL                               {$loc, RealExp x}
| MINUS e=exp             %prec UMINUS    {$loc, NegativeExp e}
| l=exp PLUS r=exp                        {$loc, BinaryExp (l, Plus, r)}
| l=exp MINUS r=exp                       {$loc, BinaryExp (l, Minus, r)}
| l=exp TIMES r=exp                       {$loc, BinaryExp (l, Times, r)}
| l=exp DIV r=exp                         {$loc, BinaryExp (l, Div, r)}
| l=exp MOD r=exp                         {$loc, BinaryExp (l, Mod, r)}
| l=exp POW r=exp                         {$loc, BinaryExp (l, Power, r)}
| l=exp EQ r=exp                          {$loc, BinaryExp (l, Equal, r)}
| l=exp NE r=exp                          {$loc, BinaryExp (l, NotEqual, r)}
| l=exp GT r=exp                          {$loc, BinaryExp (l, GreaterThan, r)}
| l=exp GE r=exp                          {$loc, BinaryExp (l, GreaterEqual, r)}
| l=exp LT r=exp                          {$loc, BinaryExp (l, LowerThan, r)}
| l=exp LE r=exp                          {$loc, BinaryExp (l, LowerEqual, r)}
| l=exp AND r=exp                         {$loc, BinaryExp (l, And, r)}
| l=exp OR r=exp                          {$loc, BinaryExp (l, Or, r)}
| WHILE t=exp DO b=exp                    {$loc, WhileExp (t, b)}
| BREAK                                   {$loc, BreakExp}
=======
| x=LITBOOL                                    {$loc, BoolExp x}
| x=LITINT                                     {$loc, IntExp x}
| x=LITREAL                                    {$loc, RealExp x}
| MINUS e=exp             %prec UMINUS         {$loc, NegativeExp e}
| l=exp PLUS r=exp                             {$loc, BinaryExp (l, Plus, r)}
| l=exp MINUS r=exp                            {$loc, BinaryExp (l, Minus, r)}
| l=exp TIMES r=exp                            {$loc, BinaryExp (l, Times, r)}
| l=exp DIV r=exp                              {$loc, BinaryExp (l, Div, r)}
| l=exp MOD r=exp                              {$loc, BinaryExp (l, Mod, r)}
| l=exp POW r=exp                              {$loc, BinaryExp (l, Power, r)}
| l=exp EQ r=exp                               {$loc, BinaryExp (l, Equal, r)}
| l=exp NE r=exp                               {$loc, BinaryExp (l, NotEqual, r)}
| l=exp GT r=exp                               {$loc, BinaryExp (l, GreaterThan, r)}
| l=exp GE r=exp                               {$loc, BinaryExp (l, GreaterEqual, r)}
| l=exp LT r=exp                               {$loc, BinaryExp (l, LowerThan, r)}
| l=exp LE r=exp                               {$loc, BinaryExp (l, LowerEqual, r)}
| l=exp AND r=exp                              {$loc, BinaryExp (l, And, r)}
| l=exp OR r=exp                               {$loc, BinaryExp (l, Or, r)}
| WHILE t=exp DO b=exp                         {$loc, WhileExp (t, b)}
| BREAK                                        {$loc, BreakExp}
| IF t=exp THEN b=exp v=option(ELSE c=exp {c}) {$loc, IfExp (t,b,v)}
| f=ID LPAREN p=exp_list RPAREN	   		         {$loc, CallExp (f, p)} 
| LPAREN es=exp_seq RPAREN                     {$loc, ExpSeq es}
| x=var                                        {$loc, VarExp x}
| LET d=list(dec) IN e=exp                     {$loc, LetExp (d, e)}

(* semicolon separted sequence of expressions *)
exp_seq:
| es=separated_list(SEMI, exp)            {es}

(* function call arguments *)
exp_list: 
| opt=separated_list(COMMA, exp)          {opt}

(* variables *)
var:
| x=ID                                    {$loc, SimpleVar x}

(* declarations *)
dec:
| VAR x=ID  t=optional_type EQ e=exp      {$loc, VarDec (x, t, e)}

optional_type:
| ot=option(COLON t=ID {t})               {ot}
>>>>>>> 4ac09f68
<|MERGE_RESOLUTION|>--- conflicted
+++ resolved
@@ -58,32 +58,10 @@
 | e=exp EOF                               {e}
 
 exp:
-<<<<<<< HEAD
-| x=LITBOOL                               {$loc, BoolExp x}
-| x=LITINT                                {$loc, IntExp x}
-| x=LITSTRING                             {$loc, StringExp x}
-| x=LITREAL                               {$loc, RealExp x}
-| MINUS e=exp             %prec UMINUS    {$loc, NegativeExp e}
-| l=exp PLUS r=exp                        {$loc, BinaryExp (l, Plus, r)}
-| l=exp MINUS r=exp                       {$loc, BinaryExp (l, Minus, r)}
-| l=exp TIMES r=exp                       {$loc, BinaryExp (l, Times, r)}
-| l=exp DIV r=exp                         {$loc, BinaryExp (l, Div, r)}
-| l=exp MOD r=exp                         {$loc, BinaryExp (l, Mod, r)}
-| l=exp POW r=exp                         {$loc, BinaryExp (l, Power, r)}
-| l=exp EQ r=exp                          {$loc, BinaryExp (l, Equal, r)}
-| l=exp NE r=exp                          {$loc, BinaryExp (l, NotEqual, r)}
-| l=exp GT r=exp                          {$loc, BinaryExp (l, GreaterThan, r)}
-| l=exp GE r=exp                          {$loc, BinaryExp (l, GreaterEqual, r)}
-| l=exp LT r=exp                          {$loc, BinaryExp (l, LowerThan, r)}
-| l=exp LE r=exp                          {$loc, BinaryExp (l, LowerEqual, r)}
-| l=exp AND r=exp                         {$loc, BinaryExp (l, And, r)}
-| l=exp OR r=exp                          {$loc, BinaryExp (l, Or, r)}
-| WHILE t=exp DO b=exp                    {$loc, WhileExp (t, b)}
-| BREAK                                   {$loc, BreakExp}
-=======
 | x=LITBOOL                                    {$loc, BoolExp x}
 | x=LITINT                                     {$loc, IntExp x}
 | x=LITREAL                                    {$loc, RealExp x}
+| x=LITSTRING                                  {$loc, StringExp x}
 | MINUS e=exp             %prec UMINUS         {$loc, NegativeExp e}
 | l=exp PLUS r=exp                             {$loc, BinaryExp (l, Plus, r)}
 | l=exp MINUS r=exp                            {$loc, BinaryExp (l, Minus, r)}
@@ -124,5 +102,4 @@
 | VAR x=ID  t=optional_type EQ e=exp      {$loc, VarDec (x, t, e)}
 
 optional_type:
-| ot=option(COLON t=ID {t})               {ot}
->>>>>>> 4ac09f68
+| ot=option(COLON t=ID {t})               {ot}